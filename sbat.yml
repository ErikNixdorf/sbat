# This File allows to define which parameter and ranges should be included in the setup of sbat
#the structure is a tree similar to xml
#info provides some general information of the dataset 
info:
    model_name: example2
    contact: Max Mustermann
#file_io describes the location of all input datasets as well as parameter specifications
file_io:
    input:
        data_dir: data/examples # all data is located relativ to this path
        gauges:
            gauge_meta: ex2_gauge_meta.csv
            gauge_time_series: ex2_gauge_ts.csv

        hydrogeology:
            gw_levels: 
        geospatial:
            river_network: 
            gauge_basins: 
            branches_topology: 
    output:
        output_directory: output/
        plot_results: true
        
data_cleaning:
    drop_na_axis: 0
    valid_datapairs_only: true
<<<<<<< HEAD
    test_mode: true
=======
>>>>>>> ce57edc4
#infomation on time processing
time:
    compute_each_decade: true
    start_date: 1990-01-01
    end_date: 2021-12-31

#now we provide the parameters for each module
baseflow:
    activate: false
    methods:
        - UKIH
    compute_baseflow_index: true
    calculate_monthly: true

#the discharge
discharge:
    activate: false
    col_name: q_daily
    compute_monthly: true

#the recession
recession:
    activate: true
    curve_data:
        flow_type: discharge # flow type can be discharge or baseflow
        #curve type can be either hydrograph or waterbalance
        curve_type: hydrograph
        minimum_limbs: 20
        split_at_inflection: true # decides whether the inflection points will be used to split recession limbs
        moving_average_filter_steps: 5
    fitting:
        mastercurve_algorithm: demuth
        recession_algorithm: maillet
        minimum_limbs: 20
        maximum_reservoirs: 1
        minimum_recession_curve_length: 20
        
    hydrogeo_parameter_estimation:
        activate: false
        rorabaugh_simplification : true
#water balance
waterbalance:
    activate: false
    flow_type: discharge
    confidence_acceptance_level: 0.05
    time_series_analysis_option: daily
    basin_id_col: basin<|MERGE_RESOLUTION|>--- conflicted
+++ resolved
@@ -25,10 +25,6 @@
 data_cleaning:
     drop_na_axis: 0
     valid_datapairs_only: true
-<<<<<<< HEAD
-    test_mode: true
-=======
->>>>>>> ce57edc4
 #infomation on time processing
 time:
     compute_each_decade: true
