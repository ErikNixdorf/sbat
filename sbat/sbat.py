"""
This is the central Module which is a class from which the different functions are called
"""

import logging
from pathlib import Path
import sys
import yaml

import numpy as np
import geopandas as gpd
import pandas as pd
import rasterio
from shapely import Point

from bflow.bflow import compute_baseflow, add_gauge_stats, plot_bf_results
from recession.recession import analyse_recession_curves, plot_recession_results
from recession.aquifer_parameter import get_hydrogeo_properties
from waterbalance.waterbalance import get_section_water_balance, map_time_dependent_cols_to_gdf

logger = logging.getLogger('sbat')
logger.setLevel(logging.INFO)

# define the logging output
fh = logging.FileHandler(f'{Path(__file__).parents[1]}/output/sbat.log', mode='w')
formatter = logging.Formatter('%(asctime)s - %(levelname)s - %(name)s - %(message)s')
fh.setFormatter(formatter)
logger.addHandler(fh)

class Model:
    def __init__(self, conf: dict, output: bool = True):
        """Initialization method for a new Model instance. Reads configuration, builds the working directory and reads
        the input data.

        Args:
            conf: Dictionary that contains the configurations from sbat.yaml
        """

        self.config = conf
        self.paths: dict = {"root": Path(__file__).parents[1]}
        self.output = output
        if not self.output:
            logging.info(f'Set output to {self.output} results in no plotting')
            self.config['file_io']['output']['plot_results'] = False

        self.gauge_ts = None
        self.gauges_meta = None

        self.bf_output = None
        self.recession_limbs_ts = None
        self.section_basins = None
        self.sections_meta = None
        self.q_diff = None
        self.gdf_network_map = None
        self.master_recession_curves = None

        self._build_wd()
        self._read_data()

    @staticmethod
    def read_config(config_file_path : Path
             ) -> dict:
        """Creates a dictionary out of a YAML file."""
        with open(config_file_path) as c:
            conf = yaml.safe_load(c)
        return conf

    def _build_wd(self):
        """Builds the working directory. Reads paths from configuration files and creates output directories."""

        self.paths["input_dir"] = Path(self.paths["root"],
                                       self.config['file_io']['input']['data_dir'])

        self.paths["output_dir"] = Path(self.paths["root"],
                                        self.config['file_io']['output']['output_directory'],
                                        self.config['info']['model_name'])
        if self.output:
            self.paths["output_dir"].mkdir(parents=True, exist_ok=True)
            Path(self.paths["output_dir"], 'data').mkdir(parents=True, exist_ok=True)

        self.paths["gauge_ts_path"] = Path(self.paths["input_dir"],
                                           self.config['file_io']['input']['gauges']['gauge_time_series'])
        self.paths["gauge_meta_path"] = Path(self.paths["input_dir"],
                                             self.config['file_io']['input']['gauges']['gauge_meta'])

    def _read_data(self):
        self.gauge_ts = pd.read_csv(self.paths["gauge_ts_path"], index_col=0, parse_dates=True)
        # all columns to lower case
        self.gauge_ts.columns = list(map(lambda x:x.lower(),self.gauge_ts.columns))
        # Slice gauge time series for start and end date
        self.gauge_ts = self.gauge_ts.loc[self.config['time']['start_date']:self.config['time']['end_date']]

        # we are only interested in metadata for which we have time series information; remove all nans
        self.gauge_ts = self.gauge_ts.dropna(axis=1, how='all')

        # log non-standard configuration
        if self.config['data_cleaning']['drop_na_axis'] is None:
            logger.info('No Nan Values are removed from time series data prior to computation')

        # todo: I do not really get what the following elifs do. Does the order of the axes make a difference? If no we
        #  we can drop over both axes by passing a tuple `axis=(0, 1)`. More important, NaNs are dropped over axis 1 by
        #  default (see some lines above)
        elif self.config['data_cleaning']['drop_na_axis'] == 1:
            logger.info('Remove Gauges which contain a nan entry')
            self.gauge_ts.dropna(axis=1, how='any').dropna(axis=0, how='any')
        elif self.config['data_cleaning']['drop_na_axis'] == 0:
            logging.info('Remove time steps which contain a nan entry')
            self.gauge_ts.dropna(axis=0, how='any').dropna(axis=1, how='any')

        try:
            self.gauge_ts.iloc[0]
        except IndexError:
            logger.exception('No data left after drop NA Values, consider to define dropna_axis as None or changing '
                             'start date and end_date')


        self.gauges_meta = pd.read_csv(self.paths["gauge_meta_path"], index_col=0)        
        #meta data also to lower case
        self.gauges_meta.index = list(map(lambda x:x.lower(),self.gauges_meta.index))
        self.gauges_meta.index.name = 'gauge'
        if self.config['data_cleaning']['valid_datapairs_only']:
            # reduce the metadata to the gauges for which we have actual time data
            self.gauges_meta = self.gauges_meta.loc[self.gauge_ts.columns]
            # reduce the datasets to all which have metadata
            self.gauge_ts = self.gauge_ts[self.gauges_meta.index]

            logger.info(f'{self.gauge_ts.shape[1]} gauges with valid meta data')
            
        #we add a new column called decade
        
        # if we want to compute for each decade we do this here
        # todo: I think there is a better way to solve this
        if self.config['time']['compute_each_decade']:
            logger.info('Statistics for each gauge will be computed for each decade')
            #get information how many decades with data we have per gauge
            gauge_stats_decade = self.gauge_ts.copy()
            gauge_stats_decade['decade'] = [x[0:3] + '5' for x in gauge_stats_decade.index.strftime('%Y')]
            gauge_stats_decade = gauge_stats_decade.groupby('decade').mean().unstack().dropna()
            # we reorganize the data so that we get all decades with measurements per gauge
            gauge_stats_decade=gauge_stats_decade.reset_index().drop(columns=0)
            decades_per_gauge=gauge_stats_decade.groupby('level_0').size()
            gauge_stats_decade=gauge_stats_decade.set_index('level_0')
            #we extend gauge_meta in order to
            gauge_meta_extend_list=list()
            for i in decades_per_gauge.keys():
                #extend the lines
                gauge_extend=pd.concat([self.gauges_meta.loc[i].to_frame().T] * decades_per_gauge[i])
                #add information on decades
                gauge_stat_decade = gauge_stats_decade.loc[i,:]                
                if isinstance(gauge_stat_decade,pd.Series):
                    gauge_stat_decade = gauge_stat_decade.to_frame().T
                gauge_extend=pd.concat([gauge_extend,gauge_stat_decade],axis=1)
                gauge_meta_extend_list.append(gauge_extend)
            
            #overwrite 
            self.gauges_meta=pd.concat(gauge_meta_extend_list)
            
            self.gauges_meta_decadal = pd.DataFrame()
        else:
            logger.info('Statistics for each gauge will be computed over the entire time series')
            self.gauges_meta.loc[:,'decade']=-9999

  
    # function which controls the baseflow module

    def get_baseflow(self):
        """
        Computes the baseflow for the gauge and updates metadata if required.
        
        Returns:
            None
        
        Example:
            #>>> gauge = Gauge(...)
            #>>> gauge.get_baseflow()
        """
        # first we compute the baseflow
        self.bf_output = compute_baseflow(self.gauge_ts,
                                          self.gauges_meta,
                                          methods=self.config['baseflow']['methods'],
                                          compute_bfi=self.config['baseflow']['compute_baseflow_index'],
                                          calculate_monthly=self.config['baseflow']['calculate_monthly'])

        # Update the meta data
        # get the monthly keys
        monthly_keys = [key for key in self.bf_output.keys() if len(self.bf_output[key]) > 0 and 'monthly' in key]

        if monthly_keys:
            logger.info('Updating metadata with the mean (across all selected bf methods) for monthly data')
            for bf_key in monthly_keys:
                #organizing the data that calculating the mean per method
                bf_subset = self.bf_output[bf_key].groupby(['gauge','date']).mean(numeric_only=True).reset_index()
                #pivot the data
                bf_subset = bf_subset.pivot(index='date',values='value',columns='gauge')
                #update the metadata
                self.gauges_meta = self.gauges_meta.apply(lambda x:add_gauge_stats(x,bf_subset,
                                                                    col_name=bf_key,
                                                                    ),
                                                          axis=1)
                    
        if self.output:
            #the meta data
            self.gauges_meta.to_csv(Path(self.paths["output_dir"], 'data', 'gauges_meta.csv'))
            for key in self.bf_output.keys():
                self.bf_output[key].to_csv(Path(self.paths["output_dir"], 'data',key+'.csv'))




        if self.config['file_io']['output']['plot_results']:
            logger.info('plot_results of baseflow computation')
            for bf_parameter in self.bf_output.keys():
                if bf_parameter == 'bf_attributes':
                    continue
                else:
                    plot_bf_results(ts_data=self.bf_output[bf_parameter], meta_data=self.gauges_meta,
                                    parameter_name=bf_parameter,
                                    plot_along_streams=True,
                                    output_dir=Path(self.paths["output_dir"], 'figures','baseflow')
                                    )

    # %%function that adds discharge statistics

    def get_discharge_stats(self):
        """
        Calculates the daily and monthly discharge statistics for each gauge in the dataset.
        """

        #the daily discharge statistics
        self.gauges_meta = self.gauges_meta.apply(lambda x:add_gauge_stats(x,self.gauge_ts,
                                                            col_name=self.config['discharge']['col_name'],
                                                            ),axis=1)
        
        
        # if we want the monthly stats as well
        if self.config['discharge']['compute_monthly']:
            col_name = 'q_monthly'
            data = self.gauge_ts.copy(deep=True).resample('M').mean()        
            self.gauges_meta = self.gauges_meta.apply(lambda x:add_gauge_stats(x,data,
                                                                        col_name=col_name,
                                                                        ),axis=1)
        if self.output:
        #the meta data
            self.gauges_meta.to_csv(Path(self.paths["output_dir"], 'data', 'gauges_meta.csv'))
            
        if self.config['file_io']['output']['plot_results']:
            logger.info('plot_results daily and monthly results of discharge computation')
            discharge_ts_melt_daily = self.gauge_ts.melt(ignore_index=False,var_name='gauge')
            discharge_ts_melt_daily['variable']='q_daily'
            q_dict={'q_daily':discharge_ts_melt_daily}
            #append monthly if existing
            if self.config['discharge']['compute_monthly']:
                discharge_ts_melt_monthly = discharge_ts_melt_daily.groupby('gauge').resample('M').mean(numeric_only=True).reset_index().set_index('date')
                discharge_ts_melt_monthly['variable']='q_monthly'
                q_dict={'q_monthly':discharge_ts_melt_monthly}
            # we run the plotting algorithm from bf_flow
            for q_parameter in q_dict.keys():
                plot_bf_results(ts_data=q_dict[q_parameter], meta_data=self.gauges_meta,
                                parameter_name=q_parameter,
                                plot_along_streams=True,
                                output_dir=Path(self.paths["output_dir"], 'figures','discharge')
                                )
            
            
    # %%the function to call the resession curves
    def get_recession_curve(self):
        """Compute the recession curve for each gauge and decade."""

        logger.info('Started Recession Curve Analysis')

        # first we check whether we want to compute the recession of the water balance or of the hydrograph
        if self.config['recession']['curve_data']['curve_type'] == 'hydrograph':
            logger.info('Recession Analysis is conducted using the hydrograph data')

            # first we check whether baseflow data exist
            if self.config['recession']['curve_data']['flow_type'] == 'baseflow':
                if not hasattr(self, 'bf_output'):
                    raise ValueError('Compute baseflow with function get_baseflow first')
                else:
                    Q = self.bf_output['bf_daily']
                    logger.info('we average the baseflow methods ')
                    Q = Q.reset_index().groupby(['date', 'gauge']).mean(numeric_only=True).reset_index()
                    # wide to long
                    Q = Q.pivot(index='date', columns='gauge', values='value').copy()

            elif self.config['recession']['curve_data']['flow_type'] == 'discharge':
                Q = self.gauge_ts


        elif self.config['recession']['curve_data']['curve_type'] == 'waterbalance':

            logger.warning('Recession Analysis is conducted using the waterbalance data, which is experimental')
            # in the case of waterbalance we can not compute a master recession curve due to possibly negative values
            logger.warning('mrc_curve not defined for curve_type is waterbalance')
            self.config['recession']['fitting']['mastercurve_algorithm'] = None
            # checking whether the water_balance exist and if the same flow type has been used
            if not hasattr(self, 'sections_meta') or not self.config['recession']['curve_data']['flow_type'] == \
                                                         self.config['waterbalance']['flowtype']:
                logger.info('Water_Balance Model is run first in order to get the correct input data for recession')
                self.get_water_balance(flow_type=self.config['recession']['curve_data']['flow_type'])

                Q = self.sections_meta.pivot(columns='downstream_point', values='balance', index='Date')
                Q.index = pd.to_datetime(Q.index).rename('date')
                Q.columns.name = 'gauge'

        if self.config['time']['compute_each_decade']:
            Q['decade'] = [x[0:3] + '5' for x in Q.index.strftime('%Y')]
        else:
            Q['decade'] = -9999

        # start the recession
        metrics = list()
        recession_limbs = list()
        Q_mrcs = list()
        for decade, Q_decade in Q.groupby('decade'):
            # drop all gauges where no data is within the decade
            Q_decade = Q_decade.dropna(axis=1, how='all').drop(columns='decade')
            # we loop trough all gauges to get the recession curve
            for gauge in Q_decade.columns:
                logger.info(f'compute recession curves for gauge {gauge} within decade {decade}')
                Q_rc, Q_mrc, mrc_out = analyse_recession_curves(Q_decade[gauge],
                                mrc_algorithm=
                                self.config['recession']['fitting'][
                                    'mastercurve_algorithm'],
                                recession_algorithm=
                                self.config['recession']['fitting'][
                                    'recession_algorithm'],
                                smooth_window_size=
                                self.config['recession'][
                                    'curve_data'][
                                    'moving_average_filter_steps'],
                                minimum_recession_curve_length=
                                self.config['recession']['fitting'][
                                    'minimum_recession_curve_length'],
                                maximum_reservoirs=
                                self.config['recession']['fitting'][
                                    'maximum_reservoirs'],
                                minimum_limbs=
                                self.config['recession']['fitting'][
                                    'minimum_limbs'],
                                inflection_split=
                                self.config['recession'][
                                    'curve_data'][
                                    'split_at_inflection'],
                                )
                # if data is None we just continue
                if Q_rc is None:
                    logger.warning(f'No Recession curves computable for gauge {gauge} within decade {decade}')
                    continue
                                        
                # we will add data to the metric
                metric = pd.DataFrame(np.expand_dims(mrc_out,0),
                                      columns=['rec_Q0', 'rec_n', 'pearson_r'],
                                      index=[0]
                                      )
                metric['decade'] = decade
                metric['gauge'] = gauge
                metric = metric.reset_index(drop=True).set_index(['gauge', 'decade'])
                metrics.append(metric)
                
                # we will add data to the recession limbs
                Q_rc['gauge'] = gauge
                Q_rc['decade'] = decade
                Q_rc['mrc_algorithm'] = self.config['recession']['fitting']['mastercurve_algorithm']
                Q_rc['flow_type'] = self.config['recession']['curve_data']['flow_type']
                Q_rc['curve_type'] = self.config['recession']['curve_data']['curve_type']
                Q_rc['recession_algorithm'] = self.config['recession']['fitting']['recession_algorithm']

                recession_limbs.append(Q_rc)        

                # convert master recession array to data Series
                Q_mrc=Q_mrc.to_frame()
                Q_mrc['section_time'] = Q_mrc.index.values
                Q_mrc['gauge'] = gauge
                Q_mrc['decade'] = decade
                
                Q_mrcs.append(Q_mrc)
                

       #concatenating the data and transfriiing                                 

        self.recession_limbs_ts = pd.concat(recession_limbs, axis=0, sort=False).reset_index(drop = True)

        self.master_recession_curves = pd.concat(Q_mrcs, axis=0).reset_index(drop = True)

        # append the metrics data to the metadata
        self.gauges_meta.index.name = 'gauge'
        df_metrics = pd.concat(metrics, axis=0)        
        self.gauges_meta = pd.concat([self.gauges_meta.reset_index().set_index(['gauge','decade']), df_metrics], axis=1)
        #rearrange the gauge_meta
        self.gauges_meta = self.gauges_meta.reset_index().set_index('gauge')
        
        if self.config['file_io']['output']['plot_results']:
            logger.info('plot_results')
            plot_recession_results(meta_data = self.gauges_meta,
                                   limb_data = self.recession_limbs_ts,
                                   input_ts = Q,
                                   mrc_curve = self.master_recession_curves,
                                   parameters_to_plot=['rec_Q0', 'rec_n', 'pearson_r'],
                                   output_dir=Path(self.paths["output_dir"], 'figures','recession')
                                   )

        logger.info('Recession Curve Analysis Finished')

        # %%we infer the hydrogeological parameters if needed
        if self.config['recession']['hydrogeo_parameter_estimation']['activate']:
            # decide which kind of basins we need
            if self.config['recession']['curve_data']['curve_type'] == 'waterbalance':
                basins = self.section_basins
            elif self.config['recession']['curve_data']['curve_type'] == 'hydrograph':
                basins = gpd.read_file(Path(self.paths["input_dir"],
                                            self.config['file_io']['input']['geospatial']['gauge_basins'])
                                       )
                
                basins[self.config['waterbalance']['basin_id_col']] = basins[self.config['waterbalance']['basin_id_col']].apply(lambda x: x.lower())
                
                # we reduce the basins to the gauges for which we have meta information
                basins = basins.loc[basins[self.config['waterbalance']['basin_id_col']].isin(self.gauges_meta.index)]
            else:
                raise ValueError('curve type can either be waterbalance or hydrograph')
            # load the rasterio data
            try:
                gw_surface = rasterio.open(Path(self.paths["input_dir"],
                                                self.config['file_io']['input']['hydrogeology']['gw_levels']
                                                )
                                           )
            except Exception as e:
                logger.warning(e)
                logger.warning('As no gw data is provided, we try to enforce the simplify rorabaugh parameter estimation method')
                gw_surface = None
                
                self.config['recession']['hydrogeo_parameter_estimation']['rorabaugh_simplification'] = True
                    
            
            #define the conceptual model
            if self.config['recession']['hydrogeo_parameter_estimation']['rorabaugh_simplification']:
                if self.config['recession']['fitting']['recession_algorithm'].lower() != 'maillet':
                    raise ValueError('Rorabaugh method requires maillet based recession (exponential model), please change set up')
                else:
                    conceptual_model = 'rorabaugh'
            else:                    
                conceptual_model=self.config['recession']['fitting'][
                'recession_algorithm']
            
            logger.info(f'Hydrogeo Parameters will be infered based on the model of {conceptual_model}')
                
                    
                    


            network_geometry = gpd.read_file(Path(self.paths["input_dir"],
                                                  self.config['file_io']['input']['geospatial'][
                                                      'river_network'])
                                             )
            #write lower case
            network_geometry['reach_name'] = network_geometry['reach_name'].apply(lambda x: x.lower())
            # get the properties
            self.gauges_meta = get_hydrogeo_properties(gauge_data=self.gauges_meta,
                                                              basins = basins,
                                                              basin_id_col =self.config['waterbalance'][
                                                                  'basin_id_col'],
                                                              gw_surface = gw_surface,
                                                              network=network_geometry,
                                                              conceptual_model=conceptual_model,
                                                              plot = self.config['file_io']['output']['plot_results'],
                                                              plot_dir = Path(self.paths["output_dir"], 'figures','subsurface_properties'),
                                                              )
        
        if self.output:
            #the meta data
            self.gauges_meta.to_csv(Path(self.paths["output_dir"], 'data', 'gauges_meta.csv'))
            #the result of the recession
            self.master_recession_curves.to_csv(Path(self.paths["output_dir"], 'data', 'master_recession_curves.csv'))
            self.recession_limbs_ts.to_csv(Path(self.paths["output_dir"], 'data', 'recession_limbs_time_series.csv'))


    def get_water_balance(self, **kwargs):
        """Calculate water balance per section"""
        
        logger.info('We analyse the Water Balance per Section')

        # %% First we load the data
        self.gauges_meta.index.name = 'gauge'
        network_geometry = gpd.read_file(Path(self.paths["input_dir"],       
                                              self.config['file_io']['input']['geospatial']['river_network'])
                                         )

        network_geometry['reach_name'] = network_geometry['reach_name'].apply(lambda x: x.lower())
        
        if self.config['file_io']['input']['geospatial']['branches_topology'] is None:
            network_connections = pd.DataFrame(columns=['index',
                                                        'stream',
                                                        'main_stream',
                                                        'type',
                                                        'distance_junction_from_receiving_water_mouth'
                                                        ])
        else:
            network_connections = pd.read_csv(Path(self.paths["input_dir"],
                                                   self.config['file_io']['input']['geospatial'][
                                                       'branches_topology'])
                                              )
            
        #also write to lower case
        for col in ['stream','main_stream']:
            network_connections[col] = network_connections[col].apply(lambda x: x.lower())

        gauge_basins = gpd.read_file(Path(self.paths["input_dir"],
                                          self.config['file_io']['input']['geospatial']['gauge_basins'])
                                     )
        gauge_basins[self.config['waterbalance']['basin_id_col']] = gauge_basins[self.config['waterbalance']['basin_id_col']].apply(lambda x: x.lower())
        #rewrite to lower case
        gauge_basins[self.config['waterbalance']['basin_id_col']] = gauge_basins[self.config['waterbalance']['basin_id_col']].apply(lambda x: x.lower())
        # check whether flow type is given explicitely

        if 'flow_type' in kwargs:
            flow_type = kwargs['flow_type']
        else:
            flow_type = self.config['waterbalance']['flow_type']

        if flow_type == 'baseflow':
            logger.info('Use baseflow time series')
            # check whether the baseflow as already be computed
            if not hasattr(self, 'bf_output'):
                raise ValueError('Calculate Baseflow first before baseflow water balance can be calculated')

            # prove whether explicitely daily values should be calculate otherwise we take monthly
            if self.config['waterbalance']['time_series_analysis_option'] == 'daily' and 'bf_' + \
                    self.config['waterbalance']['time_series_analysis_option'] in self.bf_output.keys():
                data_ts = self.bf_output['bf_daily'].copy()
            else:
                logger.info('Monthly Averaged values are used')
                data_ts = self.bf_output['bf_monthly'].copy()

            # in any case for the baseflow we have to bring the format from long to wide
            logger.info('Average baseflow data for each gauge and time step')

            data_ts = data_ts.groupby(['gauge', 'date']).mean(numeric_only=True).reset_index().pivot(index='date',
                                                                                                     columns='gauge',
                                                                                                     values='value')

        elif flow_type == 'discharge':

            logger.info('Use daily discharge')
            data_ts = self.gauge_ts.copy()

        # start the calculation

        self.sections_meta, self.q_diff, self.gdf_network_map, self.section_basins,ts_stats = get_section_water_balance(
            gauge_data=self.gauges_meta,
            data_ts=data_ts,
            network=network_geometry,
            basins=gauge_basins,
            network_connections=network_connections,
            confidence_acceptance_level=self.config['waterbalance']['confidence_acceptance_level'],
            time_series_analysis_option=self.config['waterbalance']['time_series_analysis_option'],
            basin_id_col=self.config['waterbalance']['basin_id_col'],
            decadal_stats = self.config['time']['compute_each_decade'],
        )
        
        #we map the mean_balance information on the geodataframes
        balance_mean = self.sections_meta.groupby(['downstream_point','decade']).mean(numeric_only=True).loc[:,'balance']
        
        #reorganize self_gauges_meta and add gauges_mean
        self.gauges_meta = self.gauges_meta.reset_index().set_index(['gauge','decade'])
        balance_mean.index.names = self.gauges_meta.index.names        
        self.gauges_meta = pd.concat([self.gauges_meta,balance_mean],axis=1)
        self.gauges_meta = self.gauges_meta.reindex(balance_mean.index, axis=0)

        # map the data from the recession analysis
        logger.info('Map statistics on stream network geodata')
        self.gdf_network_map=map_time_dependent_cols_to_gdf(self.gdf_network_map,
                                                            self.gauges_meta,
                                                            geodf_index_col='downstream_point',
                                                            time_dep_df_index_col ='gauge',
                                                            time_dep_df_time_col = 'decade',
                                                            )
        logger.info('Map statistics on subbasin geodata')
        self.section_basins=map_time_dependent_cols_to_gdf(self.section_basins, 
                                                           self.gauges_meta.drop(columns='basin_area'),
                                                           geodf_index_col='basin',
                                                            time_dep_df_index_col ='gauge',
                                                            time_dep_df_time_col = 'decade',
                                                            )           
  
        if self.output:
            self.sections_meta.to_csv(Path(self.paths["output_dir"], 'data', 'sections_meta.csv'))
            self.q_diff.to_csv(Path(self.paths["output_dir"], 'data', 'q_diff.csv'))
            self.gdf_network_map.to_file(Path(self.paths["output_dir"], 'data', 'sections_streamlines.gpkg'),
                                         driver='GPKG')
            self.section_basins.to_file(Path(self.paths["output_dir"], 'data', 'sections_subbasin.gpkg'), driver='GPKG')
            #the gauge meta data
            self.gauges_meta.to_csv(Path(self.paths["output_dir"], 'data', 'gauges_meta.csv'))
            gdf_gauge_meta = gpd.GeoDataFrame(data=self.gauges_meta,
                                            geometry=[Point(xy) for xy in zip(self.gauges_meta.easting, self.gauges_meta.northing)],
                                            crs=self.gdf_network_map.crs,
                            )
            gdf_gauge_meta.to_file(Path(self.paths["output_dir"], 'data', 'gauges_meta.gpkg'), driver='GPKG')


def main(config_file=None, output=True):
    if config_file:
        configuration = Model.read_config(config_file)
    else:
<<<<<<< HEAD
        configuration = Model.read_config(Path(Path(__file__).parents[1], "data/examples/ex3_sbat.yml"))
=======
        configuration = Model.read_config(Path(Path(__file__).parents[1], "data/examples/sbat.yml"))
>>>>>>> 0f73aa39

    sbat = Model(configuration, output)
    # get discharge data
    logger.info(f'discharge statistics activation is set to {sbat.config["discharge"]["activate"]}')
    if sbat.config['discharge']['activate']:
        sbat.get_discharge_stats()
        
    
    # get baseflow        
    logger.info(f'baseflow computation activation is set to {sbat.config["baseflow"]["activate"]}')
    if sbat.config['baseflow']['activate']:
        sbat.get_baseflow()
        
    # do the recession analysis
    logger.info(f'recession computation activation is set to {sbat.config["recession"]["activate"]}')
    if sbat.config['recession']['activate']:
        sbat.get_recession_curve()
        
    
    # water balance
    logger.info(f'water balance computation activation is set to {sbat.config["recession"]["activate"]}')
    if not hasattr(sbat, 'section_meta') and sbat.config['waterbalance']['activate'] :
        sbat.get_water_balance()

    logging.shutdown()
    return sbat



if __name__ == "__main__":


    if sys.argv == 1:
        cfg_file = sys.argv.pop(1)
        main(config_file=cfg_file)
    else:
        main()
    logging.shutdown()<|MERGE_RESOLUTION|>--- conflicted
+++ resolved
@@ -601,11 +601,7 @@
     if config_file:
         configuration = Model.read_config(config_file)
     else:
-<<<<<<< HEAD
-        configuration = Model.read_config(Path(Path(__file__).parents[1], "data/examples/ex3_sbat.yml"))
-=======
         configuration = Model.read_config(Path(Path(__file__).parents[1], "data/examples/sbat.yml"))
->>>>>>> 0f73aa39
 
     sbat = Model(configuration, output)
     # get discharge data
