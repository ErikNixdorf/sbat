--- conflicted
+++ resolved
@@ -76,190 +76,169 @@
             break
     return sorted_point_bag
 
-
-<<<<<<< HEAD
-# %% We loop trough the gauges in order to define the geometry
-def generate_upstream_network(gauge_meta=pd.DataFrame(), tributary_connections=pd.DataFrame(),
-                              distributary_connections=pd.DataFrame()):
+#%% We loop trough the gauges in order to define the geometry
+def generate_upstream_network(
+    gauge_meta=pd.DataFrame(), network_connections=pd.DataFrame()
+):
+
     gauges_connection_dict = dict()
 
-    # %% The Idea is we loop trough the gauges, find the upstream stream and calculate the section water balance
+    #%% The Idea is we loop trough the gauges, find the upstream stream and calculate the section water balance
+    # first we split the network_connections to tributaries and distributarys because they need to be treated differenttly
+    tributary_connections = network_connections[
+        network_connections["type"] == "tributary"
+    ]
+    distributary_connections = network_connections[
+        network_connections["type"] == "distributary"
+    ]
 
     for i, gauge in gauge_meta.iterrows():
         # first we create a hexadecimal string
         gauge_connection_dict = dict()
 
         # first we create a hex string which helps us
-        gauge_connection_dict['id'] = secrets.token_hex(4)
-
-        gauge_connection_dict['reach_name'] = gauge.gewaesser
+        gauge_connection_dict["id"] = secrets.token_hex(4)
+
+        gauge_connection_dict["reach_name"] = gauge["stream"]
 
         # check whether there is an upstream gauge in the system
-        stream_gauges = gauge_meta[gauge_meta.gewaesser == gauge.gewaesser]
-        stream_gauges[
-            'upstream_distance'] = stream_gauges.km_muendung_hauptfluss_model - gauge.km_muendung_hauptfluss_model
-        stream_gauges = stream_gauges[stream_gauges['upstream_distance'] > 0]
+        stream_gauges = gauge_meta[gauge_meta["stream"] == gauge["stream"]]
+        stream_gauges["upstream_distance"] = (
+            stream_gauges["distance_to_mouth"] - gauge["distance_to_mouth"]
+        )
+        stream_gauges = stream_gauges[stream_gauges["upstream_distance"] > 0]
         upstream_gauge = stream_gauges.copy()
         # tributaries upstream
-        tributaries = tributary_connections.loc[tributary_connections.Vorfluter == gauge.gewaesser, :]
-        tributaries[
-            'upstream_distance'] = tributaries.km_zufluss_Vorfluter_ab_muendung_vorfluter - gauge.km_muendung_hauptfluss_model
-        tributaries = tributaries[tributaries['upstream_distance'] > 0]
+        tributaries = tributary_connections.loc[
+            tributary_connections["main_stream"] == gauge["stream"], :
+        ]
+        tributaries["upstream_distance"] = (
+            tributaries["distance_junction_from_receiving_water_mouth"]
+            - gauge["distance_to_mouth"]
+        )
+        tributaries = tributaries[tributaries["upstream_distance"] > 0]
 
         # similar we look for distributaries upstream
-        distributaries = distributary_connections.loc[distributary_connections.Hauptfluss == gauge.gewaesser, :]
-        distributaries[
-            'upstream_distance'] = distributaries.km_abfluss_hauptfluss_ab_muendung_hauptfluss - gauge.km_muendung_hauptfluss_model
-        distributaries = distributaries[distributaries['upstream_distance'] > 0]
+        distributaries = distributary_connections.loc[
+            distributary_connections["main_stream"] == gauge["stream"], :
+        ]
+        distributaries["upstream_distance"] = (
+            distributaries["distance_junction_from_receiving_water_mouth"]
+            - gauge["distance_to_mouth"]
+        )
+        distributaries = distributaries[distributaries["upstream_distance"] > 0]
 
         # if we have a stream gauge upstream we will reduce the tributaries and distributaries to the ones between both gauges
         if len(stream_gauges) > 0:
-            upstream_gauge = stream_gauges.loc[[stream_gauges.upstream_distance.idxmin()]]
+
+            upstream_gauge = stream_gauges.loc[
+                [stream_gauges.upstream_distance.idxmin()]
+            ]
             tributaries = tributaries.loc[
-                          (tributaries['upstream_distance'] - upstream_gauge['upstream_distance'].values) < 0, :]
+                (
+                    tributaries["upstream_distance"]
+                    - upstream_gauge["upstream_distance"].values
+                )
+                < 0,
+                :,
+            ]
             distributaries = distributaries.loc[
-                             (distributaries['upstream_distance'] - upstream_gauge['upstream_distance'].values) < 0, :]
+                (
+                    distributaries["upstream_distance"]
+                    - upstream_gauge["upstream_distance"].values
+                )
+                < 0,
+                :,
+            ]
 
         # connect
-        gauge_connection_dict['gauge_up'] = pd.DataFrame(upstream_gauge)
-        gauge_connection_dict['tributaries_up'] = tributaries.copy()
-        gauge_connection_dict['distributaries_up'] = distributaries.copy()
+        gauge_connection_dict["gauge_up"] = pd.DataFrame(upstream_gauge)
+        gauge_connection_dict["tributaries_up"] = tributaries.copy()
+        gauge_connection_dict["distributaries_up"] = distributaries.copy()
 
         # we check for subdistributaries/subtributaries with gauges on a second level
-        for branch_type in ['tributaries_up', 'distributaries_up']:
+        for branch_type in ["tributaries_up", "distributaries_up"]:
             for _, branch in gauge_connection_dict[branch_type].iterrows():
                 # first we check whether there is a subtributary between closest gauge and the river mouth
-                subtributaries = tributary_connections.loc[tributary_connections.Vorfluter == branch.Gewaesser, :]
+                subtributaries = tributary_connections.loc[
+                    tributary_connections["main_stream"] == branch["stream"], :
+                ]
                 subdistributaries = distributary_connections.loc[
-                                    distributary_connections.Hauptfluss == branch.Gewaesser, :]
+                    distributary_connections["main_stream"] == branch["stream"], :
+                ]
 
                 # calculate the most downstream gauge of the tributary
-                branch_gauges = gauge_meta[gauge_meta.gewaesser == branch.Gewaesser]
+                branch_gauges = gauge_meta[gauge_meta["stream"] == branch["stream"]]
                 if len(branch_gauges) == 0:
-                    print('No Gauge at tributary ', branch.Gewaesser)
+                    print("No Gauge at tributary ", branch["stream"])
                     continue
                 # take the one closest to the river mouth
-                if branch_type == 'tributaries_up':
-                    branch_gauge = branch_gauges.loc[branch_gauges.km_muendung_hauptfluss_model.idxmin(), :]
-                elif branch_type == 'distributaries_up':
-                    branch_gauge = branch_gauges.loc[branch_gauges.km_muendung_hauptfluss_model.idxmax(), :]
+                if branch_type == "tributaries_up":
+                    branch_gauge = branch_gauges.loc[
+                        branch_gauges["distance_to_mouth"].idxmin(), :
+                    ]
+                elif branch_type == "distributaries_up":
+                    branch_gauge = branch_gauges.loc[
+                        branch_gauges["distance_to_mouth"].idxmax(), :
+                    ]
 
                 # calculate whether there is an inflow inbetween:
-                if branch_type == 'tributaries_up':
-                    subtributaries = subtributaries[(
-                                                            subtributaries.km_zufluss_Vorfluter_ab_muendung_vorfluter - branch_gauge.km_muendung_hauptfluss_model) < 0]
-                    subdistributaries = subdistributaries[(
-                                                                  subdistributaries.km_abfluss_hauptfluss_ab_muendung_hauptfluss - branch_gauge.km_muendung_hauptfluss_model) < 0]
-                elif branch_type == 'distributaries_up':
-                    subtributaries = subtributaries[(
-                                                            subtributaries.km_zufluss_Vorfluter_ab_muendung_vorfluter - branch_gauge.km_muendung_hauptfluss_model) > 0]
-                    subdistributaries = subdistributaries[(
-                                                                  subdistributaries.km_abfluss_hauptfluss_ab_muendung_hauptfluss - branch_gauge.km_muendung_hauptfluss_model) > 0]
+                if branch_type == "tributaries_up":
+                    subtributaries = subtributaries[
+                        (
+                            subtributaries[
+                                "distance_junction_from_receiving_water_mouth"
+                            ]
+                            - branch_gauge["distance_to_mouth"]
+                        )
+                        < 0
+                    ]
+                    subdistributaries = subdistributaries[
+                        (
+                            subdistributaries[
+                                "distance_junction_from_receiving_water_mouth"
+                            ]
+                            - branch_gauge["distance_to_mouth"]
+                        )
+                        < 0
+                    ]
+                elif branch_type == "distributaries_up":
+                    subtributaries = subtributaries[
+                        (
+                            subtributaries[
+                                "distance_junction_from_receiving_water_mouth"
+                            ]
+                            - branch_gauge["distance_to_mouth"]
+                        )
+                        > 0
+                    ]
+                    subdistributaries = subdistributaries[
+                        (
+                            subdistributaries[
+                                "distance_junction_from_receiving_water_mouth"
+                            ]
+                            - branch_gauge["distance_to_mouth"]
+                        )
+                        > 0
+                    ]
 
                 # append to data
-                gauge_connection_dict[branch_type] = pd.concat([gauge_connection_dict[branch_type], subtributaries])
-                gauge_connection_dict[branch_type] = pd.concat([gauge_connection_dict[branch_type], subdistributaries])
+                gauge_connection_dict[branch_type] = pd.concat(
+                    [gauge_connection_dict[branch_type], subtributaries]
+                )
+                gauge_connection_dict[branch_type] = pd.concat(
+                    [gauge_connection_dict[branch_type], subdistributaries]
+                )
 
         # define the name of the upstream points
-        if len(gauge_connection_dict['gauge_up']) == 0:
+        if len(gauge_connection_dict["gauge_up"]) == 0:
             # we first define upstream and downstream_points
-            if len(gauge_connection_dict['tributaries_up']) == 0 and len(gauge_connection_dict[
-                                                                             'distributaries_up']) == 0 and gauge.gewaesser in distributary_connections.Gewaesser.to_list():
-                gauge_connection_dict['upstream_point'] = 'river_junction'
-=======
-#%% We loop trough the gauges in order to define the geometry
-def generate_upstream_network(gauge_meta=pd.DataFrame(),network_connections=pd.DataFrame()
-                              ):
-    
-    gauges_connection_dict=dict()
-    
-    
-    #%% The Idea is we loop trough the gauges, find the upstream stream and calculate the section water balance
-    #first we split the network_connections to tributaries and distributarys because they need to be treated differenttly
-    tributary_connections=network_connections[network_connections['type']=='tributary']
-    distributary_connections=network_connections[network_connections['type']=='distributary']
-    
-    
-    for i,gauge in gauge_meta.iterrows():
-        #first we create a hexadecimal string
-        gauge_connection_dict=dict()
-        
-        #first we create a hex string which helps us 
-        gauge_connection_dict['id']=secrets.token_hex(4)
-
-        gauge_connection_dict['reach_name']=gauge['stream']
-     
-        #check whether there is an upstream gauge in the system
-        stream_gauges=gauge_meta[gauge_meta['stream']==gauge['stream']]
-        stream_gauges['upstream_distance']=stream_gauges['distance_to_mouth']-gauge['distance_to_mouth']
-        stream_gauges=stream_gauges[stream_gauges['upstream_distance']>0]
-        upstream_gauge=stream_gauges.copy()
-        #tributaries upstream
-        tributaries=tributary_connections.loc[tributary_connections['main_stream']==gauge['stream'],:]
-        tributaries['upstream_distance']=tributaries['distance_junction_from_receiving_water_mouth']-gauge['distance_to_mouth']
-        tributaries=tributaries[tributaries['upstream_distance']>0]
-    
-        #similar we look for distributaries upstream
-        distributaries=distributary_connections.loc[distributary_connections['main_stream']==gauge['stream'],:]
-        distributaries['upstream_distance']=distributaries['distance_junction_from_receiving_water_mouth']-gauge['distance_to_mouth']
-        distributaries=distributaries[distributaries['upstream_distance']>0]        
-        
-        
-        #if we have a stream gauge upstream we will reduce the tributaries and distributaries to the ones between both gauges
-        if len(stream_gauges)>0:
-            
-            upstream_gauge=stream_gauges.loc[[stream_gauges.upstream_distance.idxmin()]]
-            tributaries=tributaries.loc[(tributaries['upstream_distance']-upstream_gauge['upstream_distance'].values)<0,:]
-            distributaries=distributaries.loc[(distributaries['upstream_distance']-upstream_gauge['upstream_distance'].values)<0,:]
-            
-            
-        #connect    
-        gauge_connection_dict['gauge_up']=pd.DataFrame(upstream_gauge)
-        gauge_connection_dict['tributaries_up']=tributaries.copy()
-        gauge_connection_dict['distributaries_up']=distributaries.copy()
-        
-
-        #we check for subdistributaries/subtributaries with gauges on a second level
-        for branch_type in ['tributaries_up','distributaries_up']:
-            for _,branch in gauge_connection_dict[branch_type].iterrows():
-                #first we check whether there is a subtributary between closest gauge and the river mouth
-                subtributaries=tributary_connections.loc[tributary_connections['main_stream']==branch['stream'],:]
-                subdistributaries=distributary_connections.loc[distributary_connections['main_stream']==branch['stream'],:]
-                
-    
-                
-                #calculate the most downstream gauge of the tributary
-                branch_gauges=gauge_meta[gauge_meta['stream']==branch['stream']]
-                if len(branch_gauges) == 0:
-                    print('No Gauge at tributary ',branch['stream'])
-                    continue
-                #take the one closest to the river mouth
-                if branch_type=='tributaries_up':
-                    branch_gauge=branch_gauges.loc[branch_gauges['distance_to_mouth'].idxmin(),:]
-                elif branch_type=='distributaries_up':
-                    branch_gauge=branch_gauges.loc[branch_gauges['distance_to_mouth'].idxmax(),:]
-                
-                #calculate whether there is an inflow inbetween:
-                if branch_type == 'tributaries_up':
-                    subtributaries=subtributaries[(subtributaries['distance_junction_from_receiving_water_mouth']-branch_gauge['distance_to_mouth'])<0]
-                    subdistributaries=subdistributaries[(subdistributaries['distance_junction_from_receiving_water_mouth']-branch_gauge['distance_to_mouth'])<0]
-                elif branch_type == 'distributaries_up':
-                    subtributaries=subtributaries[(subtributaries['distance_junction_from_receiving_water_mouth']-branch_gauge['distance_to_mouth'])>0]
-                    subdistributaries=subdistributaries[(subdistributaries['distance_junction_from_receiving_water_mouth']-branch_gauge['distance_to_mouth'])>0]
-     
-                #append to data
-                gauge_connection_dict[branch_type]=pd.concat([gauge_connection_dict[branch_type],subtributaries])
-                gauge_connection_dict[branch_type]=pd.concat([gauge_connection_dict[branch_type],subdistributaries])
-            
-         
-    
-        
-        #define the name of the upstream points
-        if len(gauge_connection_dict['gauge_up'])==0:
-            #we first define upstream and downstream_points
-            if len(gauge_connection_dict['tributaries_up'])==0 and len(gauge_connection_dict['distributaries_up'])==0 and gauge['stream'] in distributary_connections['stream'].to_list():
-                gauge_connection_dict['upstream_point']='river_junction'
->>>>>>> 0526d1f4
+            if (
+                len(gauge_connection_dict["tributaries_up"]) == 0
+                and len(gauge_connection_dict["distributaries_up"]) == 0
+                and gauge["stream"] in distributary_connections["stream"].to_list()
+            ):
+                gauge_connection_dict["upstream_point"] = "river_junction"
             else:
                 gauge_connection_dict['upstream_point'] = 'river_spring'
         else:
@@ -274,80 +253,52 @@
         for trib_type in ['tributaries', 'distributaries']:
 
             # if there are tributary_gauges
-<<<<<<< HEAD
             if len(gauge_connection_dict[trib_type + '_up']) > 0:
 
                 # first we check whether the tributaries have gauges
 
-                tribs_with_gauges = gauge_connection_dict[trib_type + '_up'][
-                    gauge_connection_dict[trib_type + '_up'].Gewaesser.isin(gauge_meta.gewaesser)].set_index(
-                    'Gewaesser')
+                tribs_with_gauges = gauge_connection_dict[trib_type + '_up'
+                        ][gauge_connection_dict[trib_type + '_up']['stream'
+                          ].isin(gauge_meta['stream'])].set_index('stream')
 
                 if not tribs_with_gauges.empty:
+
                     # get_the_tributary_gauges which is the most downstream_gauge
 
-                    trib_gauges = gauge_meta_reset.loc[gauge_meta_reset.gewaesser.isin(tribs_with_gauges.index), :]
+                    trib_gauges = gauge_meta_reset.loc[gauge_meta_reset['stream'
+                            ].isin(tribs_with_gauges.index), :]
+
                     # we only select the ones which are most downstream
+
                     if trib_type == 'tributaries':
-                        trib_gauges = trib_gauges.loc[
-                            trib_gauges.groupby('gewaesser').km_muendung_hauptfluss_model.idxmin()].set_index(
-                            'gewaesser')
+                        trib_gauges = trib_gauges.loc[trib_gauges.groupby('stream'
+                                )['distance_to_mouth'].idxmin()].set_index('stream')
                     elif 'distributaries':
-                        trib_gauges = trib_gauges.loc[
-                            trib_gauges.groupby('gewaesser').km_muendung_hauptfluss_model.idxmax()].set_index(
-                            'gewaesser')
+                        trib_gauges = trib_gauges.loc[trib_gauges.groupby('stream'
+                                )['distance_to_mouth'].idxmax()].set_index('stream')
                     tribs_with_gauges['upstream_point'] = trib_gauges.gauge
                     tribs_with_gauges['downstream_point'] = 'river_mouth'
                     tribs_with_gauges = tribs_with_gauges.reset_index()
+
                 # we also add the tribs with no gauges
-                tribs_without_gauges = gauge_connection_dict[trib_type + '_up'][
-                    ~gauge_connection_dict[trib_type + '_up'].Gewaesser.isin(gauge_meta_reset.gewaesser)]
+
+                tribs_without_gauges = gauge_connection_dict[trib_type + '_up'
+                        ][~gauge_connection_dict[trib_type + '_up']['stream'
+                          ].isin(gauge_meta_reset['stream'])]
                 if len(tribs_without_gauges) > 0:
                     tribs_without_gauges['upstream_point'] = 'river_spring'
                     tribs_without_gauges['downstream_point'] = 'river_mouth'
 
                 # merge
-                tribs_merged = pd.concat([tribs_with_gauges, tribs_without_gauges], ignore_index=True)
+
+                tribs_merged = pd.concat([tribs_with_gauges, tribs_without_gauges],
+                                         ignore_index=True)
 
                 gauge_connection_dict[trib_type + '_up'] = tribs_merged
 
-        gauges_connection_dict.update({gauge.name: gauge_connection_dict})
-
-=======
-            if len(gauge_connection_dict[trib_type+'_up'])>0:
-                
-                #first we check whether the tributaries have gauges
-                
-                tribs_with_gauges=gauge_connection_dict[trib_type+'_up'][gauge_connection_dict[trib_type+'_up']['stream'].isin(gauge_meta['stream'])].set_index('stream')
-                
-                if not tribs_with_gauges.empty:
-                    #get_the_tributary_gauges which is the most downstream_gauge
-    
-                    trib_gauges=gauge_meta_reset.loc[gauge_meta_reset['stream'].isin(tribs_with_gauges.index),:]
-                    #we only select the ones which are most downstream
-                    if trib_type=='tributaries':
-                        trib_gauges=trib_gauges.loc[trib_gauges.groupby('stream')['distance_to_mouth'].idxmin()].set_index('stream')
-                    elif 'distributaries':
-                        trib_gauges=trib_gauges.loc[trib_gauges.groupby('stream')['distance_to_mouth'].idxmax()].set_index('stream')
-                    tribs_with_gauges['upstream_point']=trib_gauges.gauge
-                    tribs_with_gauges['downstream_point']='river_mouth'
-                    tribs_with_gauges=tribs_with_gauges.reset_index()
-                #we also add the tribs with no gauges 
-                tribs_without_gauges=gauge_connection_dict[trib_type+'_up'][~gauge_connection_dict[trib_type+'_up']['stream'].isin(gauge_meta_reset['stream'])]           
-                if len(tribs_without_gauges)>0:
-                    tribs_without_gauges['upstream_point']='river_spring'
-                    tribs_without_gauges['downstream_point']='river_mouth'
-                
-                #merge
-                tribs_merged=pd.concat([tribs_with_gauges,tribs_without_gauges],ignore_index=True)
-    
-                        
-                gauge_connection_dict[trib_type+'_up']=tribs_merged
-    
-                    
-        gauges_connection_dict.update({gauge.name:gauge_connection_dict})
-    
->>>>>>> 0526d1f4
+            gauges_connection_dict.update({gauge.name: gauge_connection_dict})
+
+
     return gauges_connection_dict
 
 
@@ -512,69 +463,40 @@
             print('Stream Line needs at least two points, we move by one point, but you should check geometry')
             river_pnts = river_pnts.iloc[pnt_id_upstream:pnt_id_downstream + 2]
 
-<<<<<<< HEAD
-        section_line = LineString(MultiPoint(river_pnts.geometry.to_list()))
-
-        # get the lines of the tributaries
-        trib_lines = list()
-
+        
         for branch_name in ['tributaries_up', 'distributaries_up']:
-
-            # we loop trough the dataset
-            for _, branch in gauge[branch_name].iterrows():
-                # extract the river line if available
-                if branch['Gewaesser'] not in network.reach_name.tolist():
-                    print(branch['Gewaesser'], 'not in network data, check correct names')
+        
+            # we loop trough the dataset        
+            for (_, branch) in gauge[branch_name].iterrows():        
+                # extract the river line if available        
+                if branch['stream'] not in network.reach_name.tolist():
+                    print (branch['stream'],
+                           'not in network data, check correct names')
                     continue
-                river_line = network[network.reach_name == branch['Gewaesser']].geometry.iloc[0]
-
-                # first we check whether there is really data in the dataset
-                if len(gauge[branch_name]) > 0:
-
-                    # we get the river line
-                    if branch['Gewaesser'] not in network.reach_name.tolist():
-                        print(branch['Gewaesser'], 'not in network data, check correct names')
+                river_line = network[network.reach_name == branch['stream'
+                                     ]].geometry.iloc[0]
+        
+                # first we check whether there is really data in the dataset        
+                if len(gauge[branch_name]) > 0:        
+                    # we get the river line        
+                    if branch['stream'] not in network.reach_name.tolist():        
+                        print (branch['stream'],
+                               'not in network data, check correct names')
                         continue
-                    # extract the river line
-                    river_line = network[network.reach_name == branch['Gewaesser']].geometry.iloc[0]
-                    # get all river points as geodataframe
-                    river_pnts = gpd.GeoDataFrame(geometry=[Point(pt) for pt in river_line.coords])
-
+        
+                    # extract the river line        
+                    river_line = network[network.reach_name == branch['stream'
+                                         ]].geometry.iloc[0]
+        
+                    # get all river points as geodataframe        
+                    river_pnts = gpd.GeoDataFrame(geometry=[Point(pt) for pt in
+                            river_line.coords])
+        
                     # next we will find upstream and downstream
-                    # downstream is always the points
+                    # downstream is always the points        
                     if branch_name == 'tributaries_up':
                         pnt_id_downstream = 0
-=======
-        
-        for branch_name in ['tributaries_up','distributaries_up']:
-    
-            #we loop trough the dataset
-            for _,branch in gauge[branch_name].iterrows():
-                #extract the river line if available
-                if branch['stream'] not in network.reach_name.tolist():
-                    print(branch['stream'], 'not in network data, check correct names')
-                    continue
-                river_line=network[network.reach_name==branch['stream']].geometry.iloc[0]
-                
-                    
-                #first we check whether there is really data in the dataset
-                if len(gauge[branch_name])>0:
-                    
-                    #we get the river line
-                    if branch['stream'] not in network.reach_name.tolist():
-        
-                        print(branch['stream'], 'not in network data, check correct names')
-                        continue
-                    #extract the river line
-                    river_line=network[network.reach_name==branch['stream']].geometry.iloc[0]
-                    #get all river points as geodataframe
-                    river_pnts=gpd.GeoDataFrame(geometry=[Point(pt) for pt in river_line.coords])
-                    
-                    #next we will find upstream and downstream
-                    #downstream is always the points
-                    if branch_name=='tributaries_up':
-                        pnt_id_downstream=0
->>>>>>> 0526d1f4
+
                         if branch.upstream_point == 'river_spring':
                             pnt_id_upstream = len(river_pnts) - 1
 
@@ -738,26 +660,15 @@
 
 # %% A function which connects all functions
 def get_section_water_balance(gauge_data: pd.DataFrame = pd.DataFrame(),
-<<<<<<< HEAD
                               data_ts: pd.DataFrame = pd.DataFrame(),
                               network: gpd.GeoDataFrame = gpd.GeoDataFrame(),
                               basins: gpd.GeoDataFrame = gpd.GeoDataFrame(),
-                              tributary_connections: pd.DataFrame = pd.DataFrame(),
-                              distributary_connections: pd.DataFrame = pd.DataFrame(),
+                              network_connections: pd.DataFrame = pd.DataFrame(),
                               confidence_acceptance_level: float = 0.05,
                               time_series_analysis_option: str = 'overall_mean',
                               basin_id_col: str = 'basin',
                               ):
-=======
-                          data_ts: pd.DataFrame = pd.DataFrame(),
-                          network: gpd.GeoDataFrame = gpd.GeoDataFrame(),
-                          basins: gpd.GeoDataFrame = gpd.GeoDataFrame(),
-                          network_connections: pd.DataFrame = pd.DataFrame(),
-                          confidence_acceptance_level: float = 0.05,
-                          time_series_analysis_option: str = 'overall_mean',
-                          basin_id_col: str ='basin',
-                          ):
->>>>>>> 0526d1f4
+
     """
     Calculates the water balance for a network of stream gauges and their upstream
     and downstream connections, based on time series data and metadata.
@@ -817,38 +728,11 @@
     print(ts_stats.shape[1], 'gauges with valid meta data')
 
     # our gauge data has to converted to geodataframe
-<<<<<<< HEAD
     # make a geodataframe out of the data
-    geometry = [Point(xy) for xy in zip(gauge_data.ostwert, gauge_data.nordwert)]
+    geometry = [Point(xy) for xy in zip(gauge_data['easting'], gauge_data['northing'])] 
 
     gauge_data = gpd.GeoDataFrame(gauge_data, crs=network.crs, geometry=geometry)
-    # clean it
-=======
-    #make a geodataframe out of the data
-    geometry = [Point(xy) for xy in zip(gauge_data['easting'], gauge_data['northing'])]   
-    
-    gauge_data = gpd.GeoDataFrame(gauge_data, crs=network.crs, geometry=geometry)
-    # clean it
-    
-    gauge_data=gauge_data[~gauge_data.geometry.is_empty]
-    
-    #%% run the main functions
-    
-    gauges_connection_dict=generate_upstream_network(gauge_meta=gauge_data,
-                                   network_connections=network_connections)
-    
-    
-    sections_meta,q_diff=calculate_network_balance(ts_data=ts_stats,
-                                  network_dict=gauges_connection_dict,
-                                  confidence_acceptance_level=confidence_acceptance_level)
-    
-    gdf_network_map=map_network_sections(network_dict=gauges_connection_dict,
-                         gauge_meta=gauge_data,
-                         network=network)
-    
-    
-    #we want a function to calculate the network subbasin
->>>>>>> 0526d1f4
+
 
     gauge_data = gauge_data[~gauge_data.geometry.is_empty]
 
