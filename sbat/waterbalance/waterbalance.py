"""
This script analysis the water balance between river sections
A section is either the branch between two gauges or betweeen a gauge and river_mouth and vise versa

#next tasks
confidence_interval
hash_

"""

from copy import deepcopy
import logging
import secrets
from typing import Dict, Any

import geopandas as gpd
import numpy as np
import pandas as pd
from shapely.geometry import Point, LineString, MultiLineString, MultiPolygon
from shapely.ops import nearest_points, unary_union


def multilinestring_to_singlelinestring(
        multilinestring,
        start_point,
        search_radius: float = 2000,
        min_distance: float = 200,
):
    """
    Converts a multilinestring to a single linestring starting from a given point.

    Parameters
    ----------
    multilinestring : shapely.geometry.MultiLineString
        The vertices of the points of which the multilinestring consists.
    start_point : shapely.geometry.Point
        The starting point from where to check for contiguous closest distance, e.g a river outlet.
    search_radius : float, optional
        The maximum distance to search for the next closest point, by default 2000.
    min_distance : float, optional
        The minimum distance required to accept a point as the next closest point, by default 200.

    Returns
    -------
    List[shapely.geometry.Point]
        The sorted vertices of the single linestring.
    """
    # start logging
    logger = logging.getLogger(__name__)
    # one annoything is that the Neisse River is not a nicely sorted linestring, so we need to resort all vertices,
    # from downstream to upstream
    closest_point = deepcopy(start_point)
    sorted_point_bag = [start_point]
    # first remove the start point from the bag
    unsorted_point_bag = multilinestring.difference(closest_point)
    # start to loop
    for iteration in range(0, len(unsorted_point_bag)):
        # get the newest closest point
        closest_point_updated, _ = nearest_points(unsorted_point_bag, closest_point)
        # calculate the distance between the two points
        pp_distance = closest_point.distance(closest_point_updated)

        # if distance is too close remove point and continue
        if pp_distance < min_distance:
            logger.info(f"Points too close ({pp_distance:.2f}m), removing point")
            unsorted_point_bag = unsorted_point_bag.difference(closest_point_updated)
            continue

        # remove the closest point from unsorted point bag and add to sorted point bag
        if pp_distance < search_radius:
            unsorted_point_bag = unsorted_point_bag.difference(closest_point_updated)
            sorted_point_bag.append(closest_point_updated)
            closest_point = deepcopy(closest_point_updated)
        else:
            logger.info(f"Closest point too far ({pp_distance:.2f}m) from existing line, probably a branch")
            logger.debug(f"Loop stopped at iteration {iteration}, try to increase resolution to avoid")
            break
    return sorted_point_bag


# %% We loop trough the gauges in order to define the geometry
def generate_upstream_network(
        gauge_meta=pd.DataFrame(), network_connections=pd.DataFrame()
):
    gauges_connection_dict = dict()

    # %% The Idea is we loop trough the gauges, find the upstream stream and calculate the section water balance
    # first we split the network_connections to tributaries and distributarys because they need to be treated differently
    tributary_connections = network_connections[
        network_connections["type"] == "tributary"
        ]
    distributary_connections = network_connections[
        network_connections["type"] == "distributary"
        ]

    for i, gauge in gauge_meta.iterrows():
        # first we create a hexadecimal string
        gauge_connection_dict = dict()

        # first we create a hex string which helps us
        gauge_connection_dict["id"] = secrets.token_hex(4)

        gauge_connection_dict["reach_name"] = gauge["stream"]

        # check whether there is an upstream gauge in the system
        stream_gauges = gauge_meta[gauge_meta["stream"] == gauge["stream"]]
        stream_gauges["upstream_distance"] = (
                stream_gauges["distance_to_mouth"] - gauge["distance_to_mouth"]
        )
        stream_gauges = stream_gauges[stream_gauges["upstream_distance"] > 0]
        upstream_gauge = stream_gauges.copy()
        # tributaries upstream
        tributaries = tributary_connections.loc[
                      tributary_connections["main_stream"] == gauge["stream"], :
                      ]
        tributaries["upstream_distance"] = (
                tributaries["distance_junction_from_receiving_water_mouth"]
                - gauge["distance_to_mouth"]
        )
        tributaries = tributaries[tributaries["upstream_distance"] > 0]

        # similar we look for distributaries upstream
        distributaries = distributary_connections.loc[
                         distributary_connections["main_stream"] == gauge["stream"], :
                         ]
        distributaries["upstream_distance"] = (
                distributaries["distance_junction_from_receiving_water_mouth"]
                - gauge["distance_to_mouth"]
        )
        distributaries = distributaries[distributaries["upstream_distance"] > 0]

        # if we have a stream gauge upstream we will reduce the tributaries and distributaries to the ones between both gauges
        if len(stream_gauges) > 0:
            upstream_gauge = stream_gauges.loc[
                [stream_gauges.upstream_distance.idxmin()]
            ]
            tributaries = tributaries.loc[
                          (
                                  tributaries["upstream_distance"]
                                  - upstream_gauge["upstream_distance"].values
                          )
                          < 0,
                          :,
                          ]
            distributaries = distributaries.loc[
                             (
                                     distributaries["upstream_distance"]
                                     - upstream_gauge["upstream_distance"].values
                             )
                             < 0,
                             :,
                             ]

        # connect
        gauge_connection_dict["gauge_up"] = pd.DataFrame(upstream_gauge)
        gauge_connection_dict["tributaries_up"] = tributaries.copy()
        gauge_connection_dict["distributaries_up"] = distributaries.copy()

        # we check for subdistributaries/subtributaries with gauges on a second level
        for branch_type in ["tributaries_up", "distributaries_up"]:
            for _, branch in gauge_connection_dict[branch_type].iterrows():
                # first we check whether there is a subtributary between closest gauge and the river mouth
                subtributaries = tributary_connections.loc[
                                 tributary_connections["main_stream"] == branch["stream"], :
                                 ]
                subdistributaries = distributary_connections.loc[
                                    distributary_connections["main_stream"] == branch["stream"], :
                                    ]

                # calculate the most downstream gauge of the tributary
                branch_gauges = gauge_meta[gauge_meta["stream"] == branch["stream"]]
                if len(branch_gauges) == 0:
                    print("No Gauge at tributary ", branch["stream"])
                    continue
                # take the one closest to the river mouth
                if branch_type == "tributaries_up":
                    branch_gauge = branch_gauges.loc[
                                   branch_gauges["distance_to_mouth"].idxmin(), :
                                   ]
                elif branch_type == "distributaries_up":
                    branch_gauge = branch_gauges.loc[
                                   branch_gauges["distance_to_mouth"].idxmax(), :
                                   ]

                # calculate whether there is an inflow inbetween:
                if branch_type == "tributaries_up":
                    subtributaries = subtributaries[
                        (
                                subtributaries[
                                    "distance_junction_from_receiving_water_mouth"
                                ]
                                - branch_gauge["distance_to_mouth"]
                        )
                        < 0
                        ]
                    subdistributaries = subdistributaries[
                        (
                                subdistributaries[
                                    "distance_junction_from_receiving_water_mouth"
                                ]
                                - branch_gauge["distance_to_mouth"]
                        )
                        < 0
                        ]
                elif branch_type == "distributaries_up":
                    subtributaries = subtributaries[
                        (
                                subtributaries[
                                    "distance_junction_from_receiving_water_mouth"
                                ]
                                - branch_gauge["distance_to_mouth"]
                        )
                        > 0
                        ]
                    subdistributaries = subdistributaries[
                        (
                                subdistributaries[
                                    "distance_junction_from_receiving_water_mouth"
                                ]
                                - branch_gauge["distance_to_mouth"]
                        )
                        > 0
                        ]

                # append to data
                gauge_connection_dict[branch_type] = pd.concat(
                    [gauge_connection_dict[branch_type], subtributaries]
                )
                gauge_connection_dict[branch_type] = pd.concat(
                    [gauge_connection_dict[branch_type], subdistributaries]
                )

        # define the name of the upstream points
        if len(gauge_connection_dict["gauge_up"]) == 0:
            # we first define upstream and downstream_points
            if (
                    len(gauge_connection_dict["tributaries_up"]) == 0
                    and len(gauge_connection_dict["distributaries_up"]) == 0
                    and gauge["stream"] in distributary_connections["stream"].to_list()
            ):
                gauge_connection_dict["upstream_point"] = "river_junction"
            else:
                gauge_connection_dict['upstream_point'] = 'river_spring'
        else:
            gauge_connection_dict['upstream_point'] = gauge_connection_dict['gauge_up'].index.values[0]

        # downstream is always the same
        gauge_connection_dict['downstream_point'] = gauge.name

        # check for tributary or distributary gauges between the spring and the gauge
        # generate a copy of gauge_meta
        gauge_meta_reset = gauge_meta.copy().reset_index()
        for trib_type in ['tributaries', 'distributaries']:

            # if there are tributary_gauges
            if len(gauge_connection_dict[trib_type + '_up']) > 0:

                # first we check whether the tributaries have gauges

                tribs_with_gauges = gauge_connection_dict[trib_type + '_up'
                                                          ][gauge_connection_dict[trib_type + '_up']['stream'
                ].isin(gauge_meta['stream'])].set_index('stream')

                if not tribs_with_gauges.empty:

                    # get_the_tributary_gauges which is the most downstream_gauge

                    trib_gauges = gauge_meta_reset.loc[gauge_meta_reset['stream'
                                                       ].isin(tribs_with_gauges.index), :]

                    # we only select the ones which are most downstream

                    if trib_type == 'tributaries':
                        trib_gauges = trib_gauges.loc[trib_gauges.groupby('stream'
                                                                          )['distance_to_mouth'].idxmin()].set_index(
                            'stream')
                    elif 'distributaries':
                        trib_gauges = trib_gauges.loc[trib_gauges.groupby('stream'
                                                                          )['distance_to_mouth'].idxmax()].set_index(
                            'stream')
                    tribs_with_gauges['upstream_point'] = trib_gauges.gauge
                    tribs_with_gauges['downstream_point'] = 'river_mouth'
                    tribs_with_gauges = tribs_with_gauges.reset_index()

                # we also add the tribs with no gauges

                tribs_without_gauges = gauge_connection_dict[trib_type + '_up'
                                                             ][~gauge_connection_dict[trib_type + '_up']['stream'
                ].isin(gauge_meta_reset['stream'])]
                if len(tribs_without_gauges) > 0:
                    tribs_without_gauges['upstream_point'] = 'river_spring'
                    tribs_without_gauges['downstream_point'] = 'river_mouth'

                # merge

                tribs_merged = pd.concat([tribs_with_gauges, tribs_without_gauges],
                                         ignore_index=True)

                gauge_connection_dict[trib_type + '_up'] = tribs_merged

            gauges_connection_dict.update({gauge.name: gauge_connection_dict})

    return gauges_connection_dict


# %% Next function how to calculate the balance
def calculate_network_balance(ts_data=pd.DataFrame(),
                              network_dict=dict(),
                              confidence_acceptance_level=0.05):
    """
    Calculates the water balance for a network of gauges using time series data and 
    a dictionary representing the network topology.
    
    Parameters:
    -----------
    ts_data : pd.DataFrame(), optional
        A DataFrame containing time series data for each gauge. Default is an empty DataFrame.
        
    network_dict : dict, optional
        A dictionary representing the topology of the network, with each key representing a gauge and the corresponding value being another dictionary containing information about that gauge's upstream and downstream connections. Default is an empty dictionary.
        
    confidence_acceptance_level : float, optional
        A float representing the confidence interval below which water balance values are set to NaN. Default is 0.05.
    
    Returns:
    --------
    sections_meta : pd.DataFrame()
        A DataFrame containing information about each gauge, including the water balance for each time step.
        
    q_diff : pd.DataFrame()
        A pivot table showing the water balance for each gauge at each time step.
    """

    sections_meta = list()
    nr_ts = ts_data.shape[0]

    # Create list of gauge keys
    gauge_keys = network_dict.keys()
    # loop over gauges
    for gauge in gauge_keys:

        # we write some empty dataframes for the tributaries
        ts_distributaries = pd.Series(np.zeros((nr_ts)), index=ts_data.index)
        ts_tributaries = ts_distributaries.copy()
        ts_data_gauge_up = ts_distributaries.copy()

        print('add water balance to gauge ', gauge)

        # generate an empty dataframe to fill the balance data for each time step
        gauge_boundary_names = {k: network_dict[gauge][k] for k in ['upstream_point', 'downstream_point'] if
                                k in network_dict[gauge]}
        df_row = pd.DataFrame(gauge_boundary_names, index=[0])
        # create a section dataframe for each time step
        df_section = df_row.reindex(index=pd.RangeIndex(nr_ts), method='ffill')

        # get the topology parameters as variables
        upstream_point = network_dict[gauge]['upstream_point']
        distributaries_up = network_dict[gauge].get('distributaries_up', None)
        tributaries_up = network_dict[gauge].get('tributaries_up', None)
        gauge_up = network_dict[gauge].get('gauge_up', None)
        # we get parts of water balance from the network

        # first case is easy if upstream is a distributary, we cant give any balance, it is actually covered in another scenario
        if upstream_point == 'river_junction':

            # in this case balance is nan            
            df_section['balance'] = np.nan
        else:
            # in all other cases we just compute them from distributary and tributary gauges
            if not gauge_up.empty:
                ts_data_gauge_up = ts_data[gauge_up.index.tolist()].sum(axis=1)

                # get discharge of all distributary gauges
            if not distributaries_up.empty:
                distri_gauges = distributaries_up[distributaries_up.upstream_point != 'river_spring']
                if not distri_gauges.empty:
                    ts_distributaries = ts_data[distri_gauges.upstream_point.tolist()].sum(axis=1)
                else:
                    ts_distributaries = 0

            # get discharge of all tributary gauges
            if not tributaries_up.empty:
                tri_gauges = tributaries_up[tributaries_up.upstream_point != 'river_spring']
                if len(tri_gauges) > 0:
                    ts_tributaries = ts_data[tri_gauges.upstream_point.tolist()].sum(axis=1)
                else:
                    ts_tributaries = 0

            # calculate the water balance
            balance = ts_data[gauge] - ts_data_gauge_up - ts_tributaries + ts_distributaries
            df_section['balance'] = balance.values

            with np.errstate(invalid='ignore'):
                df_section['balance_confidence'] = np.divide(balance.values, (ts_data[gauge] + ts_data_gauge_up).values)

        # add index data
        df_section['Date'] = ts_data.index
        print(f'Water balance added to gauge {gauge}')

        sections_meta.append(df_section)

    # Finally we get out the data

    sections_meta = pd.concat(sections_meta)
    # remove all balances below confidence interval
    low_confidence_mask = abs(sections_meta['balance_confidence']) < confidence_acceptance_level
    sections_meta.loc[low_confidence_mask, 'balance'] = np.nan
    q_diff = sections_meta.pivot(index='Date', columns='downstream_point', values='balance')

    return sections_meta, q_diff


def map_network_sections(
        network_dict: Dict,
        gauge_meta: pd.DataFrame,
        network: gpd.GeoDataFrame,
):
    """
    Parameters
    ----------
    network_dict : dict
        A dictionary containing the gauge sections.
    gauge_meta : pd.DataFrame
        A DataFrame containing the metadata for the gauges.
    network : gpd.GeoDataFrame
        A GeoDataFrame containing the river network.

    Returns
    -------
    gdf_balances : gpd.GeoDataFrame
        A GeoDataFrame containing the sections of the river network.
    """

    # %% we write a function to get the basin_data

    gdf_balances = gpd.GeoDataFrame()
    # %% We will loop through the gauge sections and extract the relevant stream reaches and clip them
    for _, gauge in network_dict.items():
        # first we get the line within the main reach
        if gauge['reach_name'] not in network.reach_name.tolist():
            print(gauge['reach_name'], 'not in network data, check correct names')
            continue
        river_line = network[network.reach_name == gauge['reach_name']].geometry.iloc[0]
        pnt_gauge = gauge_meta.loc[gauge_meta.index == gauge['downstream_point'], 'geometry'].iloc[0]

        # get all river points as geodataframe
        river_pnts = gpd.GeoDataFrame(geometry=[Point(pt) for pt in river_line.coords])
        # reduce the points to all upstream the river gauge
        pnt_id_downstream = river_pnts.iloc[river_pnts.distance(pnt_gauge).idxmin():, :].iloc[0].name

        # now we make some conditions depending on the upstream point
        if gauge['upstream_point'] == 'river_spring' or gauge['upstream_point'] == 'river_junction' or gauge[
            'upstream_point'] == 'river_mouth':
            pnt_id_upstream = river_pnts.iloc[-1, :].name
        else:
            pnt_gauge_up = gauge_meta.loc[gauge_meta.index == gauge['upstream_point'], 'geometry'].iloc[0]
            pnt_id_upstream = river_pnts.iloc[river_pnts.distance(pnt_gauge_up).idxmin():, :].iloc[0].name

        # depending which is larger we select from the reach, because some times there are problems with the stream points
        if pnt_id_upstream > pnt_id_downstream:
            river_pnts = river_pnts.iloc[pnt_id_downstream:pnt_id_upstream + 1]
        elif pnt_id_upstream < pnt_id_downstream:
            river_pnts = river_pnts.iloc[pnt_id_upstream:pnt_id_downstream + 1]
        else:
            print('Stream Line needs at least two points, we move by one point, but you should check geometry')
            river_pnts = river_pnts.iloc[pnt_id_upstream:pnt_id_downstream + 2]

        section_line = LineString(river_pnts.geometry.to_list())

<<<<<<< HEAD
        # get the lines of the tributaries
=======
        section_line = LineString(river_pnts.geometry)
                
        #get the lines of the tributaries
>>>>>>> 8eb50742
        trib_lines = list()

        for branch_name in ['tributaries_up', 'distributaries_up']:

            # we loop trough the dataset        
            for (_, branch) in gauge[branch_name].iterrows():
                # extract the river line if available        
                if branch['stream'] not in network.reach_name.tolist():
                    print(branch['stream'],
                          'not in network data, check correct names')
                    continue
                river_line = network[network.reach_name == branch['stream'
                ]].geometry.iloc[0]

                # first we check whether there is really data in the dataset        
                if len(gauge[branch_name]) > 0:
                    # we get the river line        
                    if branch['stream'] not in network.reach_name.tolist():
                        print(branch['stream'],
                              'not in network data, check correct names')
                        continue

                    # extract the river line        
                    river_line = network[network.reach_name == branch['stream'
                    ]].geometry.iloc[0]

                    # get all river points as geodataframe        
                    river_pnts = gpd.GeoDataFrame(geometry=[Point(pt) for pt in
                                                            river_line.coords])

                    # next we will find upstream and downstream
                    # downstream is always the points        
                    if branch_name == 'tributaries_up':
                        pnt_id_downstream = 0

                        if branch.upstream_point == 'river_spring':
                            pnt_id_upstream = len(river_pnts) - 1

                    elif branch_name == 'distributaries_up':
                        pnt_id_downstream = len(river_pnts) - 1
                        if branch.upstream_point == 'river_spring':
                            pnt_id_upstream = 0
                    # upstream depends whether there is a gauge or not
                    if branch.upstream_point != 'river_spring':
                        pnt_branch_gauge = \
                            gauge_meta.loc[gauge_meta.index == branch['upstream_point'], 'geometry'].iloc[0]
                        pnt_id_upstream = river_pnts.distance(pnt_branch_gauge).idxmin()

                    # we rearrange if it does make sense with the flow direction
                    if pnt_id_upstream > pnt_id_downstream:
                        river_pnts_extracted = river_pnts.iloc[pnt_id_downstream:pnt_id_upstream + 1]
                    elif pnt_id_upstream < pnt_id_downstream:
                        river_pnts_extracted = river_pnts.iloc[pnt_id_upstream:pnt_id_downstream + 1]
                    else:
                        print(
                            'Stream Line needs at least two points, we move by one point, but you should check geometry')
                        river_pnts_extracted = river_pnts.iloc[pnt_id_upstream:pnt_id_downstream + 2]

                    # we append the trib geometries
<<<<<<< HEAD
                    trib_lines.append(LineString(river_pnts_extracted.geometry.to_list()))

=======
                    trib_lines.append(LineString(river_pnts_extracted.geometry))
>>>>>>> 8eb50742
        trib_lines.append(section_line)
        section_lines = MultiLineString(lines=trib_lines)

        # if we have tributaries we also take their geometrical information
        # for

        # we make a dataframe
        df_columns_dict = dict(
            (k, gauge[k]) for k in ['id', 'reach_name', 'upstream_point', 'downstream_point'] if k in gauge.keys())
        gdf_balance = gpd.GeoDataFrame(pd.DataFrame.from_dict({0: df_columns_dict}).T, geometry=[section_lines],
                                       crs=network.crs)
        gdf_balances = pd.concat([gdf_balances, gdf_balance])
    return gdf_balances.set_crs(network.crs)


# add a function for time series manipulation
def aggregate_time_series(data_ts, analyse_option='overall_mean'):
    if analyse_option is None:
        print('No data aggregation option select, continue with original time series')
        return data_ts

    # just for testing we take the mean
    if analyse_option == 'overall_mean':
        print(analyse_option, 'takes entire time series')
        ts_stats = data_ts.mean()
        stats_name = 'mean_discharge_m_s'
        ts_stats = ts_stats.rename(stats_name).to_frame().T

    elif analyse_option == 'annual_mean':
        ts_stats = data_ts.resample('Y').mean()

    elif analyse_option == 'summer_mean':
        print('Calculating summer mean (June to September)')
        ts_stats = data_ts.loc[data_ts.index.month.isin([6, 7, 8, 9])].resample('Y').mean()

    # daily calculations
    elif analyse_option == 'daily':
        print('Calculating daily statistics')
        ts_stats = data_ts.copy()
    else:
        print('Invalid aggregation option selected, continuing with original time series')
        return data_ts

    ts_stats.index = ts_stats.index.strftime("%Y-%m-%d")

    return ts_stats


# get the section basins
def get_section_basins(basins: gpd.GeoDataFrame,
                       network_dict: Dict[str, Any],
                       basin_id_col: str = 'basin'
                       ):
    """
    Computes the section basins for each gauge in a river network, given a GeoDataFrame of basin polygons and a dictionary
    describing the network topology. The section basin is the downstream basin of a gauge, clipped by the upstream basins of
    any tributary or distributary gauges.

    Parameters:
    -----------
    basins : gpd.GeoDataFrame
        A GeoDataFrame containing the basin polygons for the river network.
    network_dict : dict
        A dictionary describing the topology of the river network, with gauge IDs as keys and topology parameters as values.
    basin_id_col : str
        The name of the column in the basins GeoDataFrame containing the basin IDs.

    Returns:
    --------
    section_basins : gpd.GeoDataFrame
        A GeoDataFrame containing the section basins for each gauge in the river network.
    """

    # loop over gauges
    section_basins = list()
    gauge_keys = network_dict.keys()
    for gauge in gauge_keys:

        # get the topology parameters as variables
        upstream_point = network_dict[gauge]['upstream_point']
        distributaries_up = network_dict[gauge].get('distributaries_up')
        tributaries_up = network_dict[gauge].get('tributaries_up')
        gauge_up = network_dict[gauge].get('gauge_up')

        # We start by defining the section basin as the downstream gauge basin
        section_basin = basins.loc[basins['basin'] == gauge]

        # only if there is no river junction upstream we can compute the subbasin
        if upstream_point != 'river_junction':

            # Clip the gauge_basin with the upstream basin
            if not gauge_up.empty:
                gauge_up_basin = basins[basins['basin'] == gauge_up.index[0]]
                # get difference with upstream basin
                section_basin = gpd.overlay(section_basin, gauge_up_basin, how='difference')

            # get all tributary gauges
            if not tributaries_up.empty:
                tri_gauges = tributaries_up[tributaries_up.upstream_point != 'river_spring']
                # get difference with tributary gauges
                for tri_gauge in tri_gauges.upstream_point:
                    section_basin = gpd.overlay(section_basin, basins.loc[basins['basin'] == tri_gauge],
                                                how='difference')

            # if Multipolygon is result of clipping we reduce to largest polygon

            if not section_basin.empty and isinstance(section_basin.geometry.iloc[0], MultiPolygon):
                section_basin.geometry = [max(section_basin.iloc[0].geometry, key=lambda a: a.area)]

            # get the next distributary gauge and add their basin
            if not distributaries_up.empty:
                distri_gauges = distributaries_up[distributaries_up.upstream_point != 'river_spring']
                for distri_gauge in distri_gauges.upstream_point:
                    section_basin.iloc[0].geometry = unary_union(
                        [section_basin.iloc[0].geometry, basins.loc[basins['basin'] == distri_gauge].iloc[0].geometry])

                    # we dissolve the geometries
                    section_basin = section_basin.dissolve()

            # append
            section_basins.append(section_basin)

    # merge
    section_basins = pd.concat(section_basins)
    # overwrite some layers
    # assuming a representative Circle, we assume the radius of this circle is the mean length towards the stream
    section_basins['area'] = section_basins.geometry.area
    section_basins['L_represent'] = np.sqrt(section_basins['area'] / np.pi)

    return section_basins


# %% A function which connects all functions
def get_section_water_balance(gauge_data: pd.DataFrame = pd.DataFrame(),
                              data_ts: pd.DataFrame = pd.DataFrame(),
                              network: gpd.GeoDataFrame = gpd.GeoDataFrame(),
                              basins: gpd.GeoDataFrame = gpd.GeoDataFrame(),
                              network_connections: pd.DataFrame = pd.DataFrame(),
                              confidence_acceptance_level: float = 0.05,
                              time_series_analysis_option: str = 'overall_mean',
                              basin_id_col: str = 'basin',
                              ):
    """
    Calculates the water balance for a network of stream gauges and their upstream
    and downstream connections, based on time series data and metadata.

    Parameters
    ----------
    gauge_data : pandas.DataFrame, optional
        The metadata for the stream gauges, with columns for 'ostwert' (longitude),
        'nordwert' (latitude), and any other relevant information. The index of the
        DataFrame should match the columns of the `data_ts` DataFrame. The default is
        an empty DataFrame.
    data_ts : pandas.DataFrame, optional
        The time series data for the stream gauges, with timestamps as index and
        gauge IDs as columns. The default is an empty DataFrame.
    network : geopandas.GeoDataFrame, optional
        A network representation of the streams, with columns for 'source' (ID of the
        upstream stream), 'target' (ID of the downstream stream), and 'geometry'
        (shapely LineString representing the stream segment). The default is an empty
        GeoDataFrame.
    basins : geopandas.GeoDataFrame, optional
        Hydrological catchments belonging to each gauge in the gauge data
    tributary_connections : pandas.DataFrame, optional
        A table with columns for 'source' (ID of the upstream stream) and 'target'
        (ID of the downstream tributary stream). The default is an empty DataFrame.

    confidence_acceptance_level : float, optional
        The significance level (alpha) used for the confidence interval of the water
        balance calculations. The default is 0.05.
    time_series_analysis_option : str, optional
        The method used to aggregate the time series data. The default is 'overall_mean'.
    basin_id_col : str, optional
        The name of the column in `basins` DataFrame that contains basin IDs. The default is 'basin'.

    Returns
    -------
    sections_meta : pandas.DataFrame
        The metadata for each section of the network, with columns for 'section_id',
        'upstream_ids', 'downstream_ids', 'length', 'centroid', and 'geometry'.
    q_diff : numpy.ndarray
        The water balance for each section of the network, as the difference between
        the upstream and downstream flow rates (in m^3/s). Has shape `(N, 1)`, where
        `N` is the number of sections in the network.
    gdf_network_map : geopandas.GeoDataFrame
        A GeoDataFrame representing the network with a single line for each section,
        colored according to the sign of the water balance.
    section_basins : geopandas.GeoDataFrame
    The Hydrological subbasin belonging to each section for which the water balance was been computed
    """

    # %% We do some small data manipulations
    ts_stats = aggregate_time_series(data_ts=data_ts, analyse_option=time_series_analysis_option)

    # synchrnonize our datasets
    gauge_data = gauge_data.loc[gauge_data.index.isin(ts_stats.columns), :]
    # reduce the datasets to all which have metadata
    ts_stats = ts_stats[gauge_data.index.to_list()]
    print(ts_stats.shape[1], 'gauges with valid meta data')

    # our gauge data has to converted to geodataframe
    # make a geodataframe out of the data
    geometry = [Point(xy) for xy in zip(gauge_data['easting'], gauge_data['northing'])]

    gauge_data = gpd.GeoDataFrame(gauge_data, crs=network.crs, geometry=geometry)

    gauge_data = gauge_data[~gauge_data.geometry.is_empty]

    # %% run the main functions

    gauges_connection_dict = generate_upstream_network(gauge_meta=gauge_data,
                                                       network_connections=network_connections)

    sections_meta, q_diff = calculate_network_balance(ts_data=ts_stats,
                                                      network_dict=gauges_connection_dict,
                                                      confidence_acceptance_level=confidence_acceptance_level)

    gdf_network_map = map_network_sections(network_dict=gauges_connection_dict,
                                           gauge_meta=gauge_data,
                                           network=network)

    # we want a function to calculate the network subbasin

    section_basins = get_section_basins(basins=basins,
                                        network_dict=gauges_connection_dict,
                                        basin_id_col=basin_id_col)

    # return the results
    return sections_meta, q_diff, gdf_network_map, section_basins<|MERGE_RESOLUTION|>--- conflicted
+++ resolved
@@ -465,15 +465,10 @@
             print('Stream Line needs at least two points, we move by one point, but you should check geometry')
             river_pnts = river_pnts.iloc[pnt_id_upstream:pnt_id_downstream + 2]
 
-        section_line = LineString(river_pnts.geometry.to_list())
-
-<<<<<<< HEAD
-        # get the lines of the tributaries
-=======
+
         section_line = LineString(river_pnts.geometry)
                 
         #get the lines of the tributaries
->>>>>>> 8eb50742
         trib_lines = list()
 
         for branch_name in ['tributaries_up', 'distributaries_up']:
@@ -533,12 +528,7 @@
                         river_pnts_extracted = river_pnts.iloc[pnt_id_upstream:pnt_id_downstream + 2]
 
                     # we append the trib geometries
-<<<<<<< HEAD
-                    trib_lines.append(LineString(river_pnts_extracted.geometry.to_list()))
-
-=======
                     trib_lines.append(LineString(river_pnts_extracted.geometry))
->>>>>>> 8eb50742
         trib_lines.append(section_line)
         section_lines = MultiLineString(lines=trib_lines)
 
