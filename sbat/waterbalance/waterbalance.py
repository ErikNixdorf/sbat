--- conflicted
+++ resolved
@@ -465,10 +465,7 @@
 
 
         section_line = LineString(river_pnts.geometry)
-<<<<<<< HEAD
                 
-=======
->>>>>>> cc34f07f
         #get the lines of the tributaries
         trib_lines = list()
         
@@ -530,10 +527,6 @@
 
                     # we append the trib geometries
                     trib_lines.append(LineString(river_pnts_extracted.geometry))
-<<<<<<< HEAD
-
-=======
->>>>>>> cc34f07f
         trib_lines.append(section_line)
         section_lines = MultiLineString(lines=trib_lines)
 
